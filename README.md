<<<<<<< HEAD
# NetApp Astra Control Python SDK

The NetApp Astra Control Python SDK is designed to provide guidance for working with the NetApp Astra Control API.

You can use the `astraSDK.py` library out of the box, and as a set of example recommended code and processes, "cookbook" style. The `toolkit.py` script is a helpful sandbox tool for learning how to use the Astra API.
=======
# NetApp Astra Control SDK

The NetApp Astra Control SDK is designed to provide guidance for working with the NetApp Astra API.

You can use the `astraSDK.py` script out of the box, and as a set of example recommended code and processes, "cookbook" style. The `toolkit.py` script is a helpful sandbox tool for learning how to use the Astra Control API.
>>>>>>> 479aa950

We don't recommend the use of `toolkit.py` in production, but the code is heavily-documented, so you can see how the parts come together, and use it as a starting point for your own code.

## Installation

<<<<<<< HEAD
The NetApp Astra Control Toolkit can be run in a Docker container. This makes it easy for you to launch and use the SDK, because the prepared Docker image has all the dependencies and requirements configured and ready to go.
=======
The NetApp Astra Control Toolkit runs in a Docker container. This makes it easy for you to launch and use the Toolkit, because the prepared Docker image has all the dependencies and requirements configured and ready to go.

The Docker container is effectively independent from your desktop computer. This means:

1. You will need to independently authenticate with any relevant services. For example, even if you have authenticated with Google on your desktop computer, you will need to re-authenticate from the Toolkit container in order to use `gcloud` commands.
2. Anything you do on the Toolkit container will not be saved after you exit Docker. Take notes and save copies of files elsewhere if you want to reference them later.
>>>>>>> 479aa950

### Prerequisites

To run the NetApp Astra Control Toolkit using the prepared Docker image (recommended) you need:

* Docker installed on your desktop computer.
* All the compute clusters exist and are being managed by Astra.

To run the NetApp Astra Control Toolkit manually on your desktop computer you need:

* All the compute clusters exist and are being managed by Astra.
* Required software versions installed (coming soon)

### Install Using Docker (Recommended)

Launch the prepared Docker image. Docker will automatically download the image if you don't already have it on your system.

```Shell
sudo docker run -it jpaetzel0614/k8scloudcontrol:1.0 /bin/bash
```

NOTE: From this point forward, you will be working in the Docker container you just launched.

Set up your kubeconfig to successfully run kubectl commands against your cluster with the appropriate command (e.g. `export KUBECONFIG=/path/to/kubeconfig`, `gcloud container clusters get-credentials`, or `az aks get-credentials`).

Clone the NetApp Astra Control SDK repo.

```Shell
git clone https://github.com/NetApp/netapp-astra-toolkits.git
```

Move into the repo directory.

```Shell
cd netapp-astra-toolkits
```

Edit the `config.yaml` file to add your NetApp Astra Control account information.

* `Authorization: Bearer`: Your API token
* `uid`: Your Astra Control Account ID
* `astra_project`: Your Astra Control instance (`preview` or `demo`)

You can find this information in your NetApp Astra Control account profile. Click the user icon in the upper right-hand corner, then choose **API Access** from the drop-down menu which appears.

![Locate your Astra Control profile](./docs/img/astra-profile.png)

Copy and paste your Astra Control account ID into the `config.yaml` file.

![Locate your Astra Control account ID](./docs/img/astra-account-info.png)

To get your API token, click **+ Generate API token**. Generate a new API token, then copy and paste the token into the `config.yaml`

When you are done, the `config.yaml` looks like:

```Shell
headers:
  Authorization: Bearer ABCDEFGHI0123456789
uid: 123456789-1234-123456789
astra_project: preview
```

Save and exit the file.

Run the following commands to add the required Python elements:

```Shell
virtualenv toolkit
source toolkit/bin/activate
pip install -r requirements.txt
```

You can now use `./toolkit.py` to invoke the NetApp Astra Control SDK. For example, list your Astra clusters with the command:

```Shell
./toolkit.py list clusters
```

See [the documentation](./docs) for more info.

## Install Manually

Set up your kubeconfig to successfully run kubectl commands against your cluster with the appropriate command (e.g. `export KUBECONFIG=/path/to/kubeconfig`, `gcloud container clusters get-credentials`, or `az aks get-credentials`).

Clone the NetApp Astra SDK repo.

```Shell
git clone https://github.com/NetApp/netapp-astra-toolkits.git
```

Move into the repo directory.

```Shell
cd netapp-astra-toolkits
```

Edit the `config.yaml` file to add your NetApp Astra account information.

* `Authorization: Bearer`: Your API token
* `uid`: Your Astra Account ID
* `astra_project`: Your Astra instance (`preview` or `demo`)

You can find this information in your NetApp Astra account profile. Click the user icon in the upper right-hand corner, then choose **API Access** from the drop-down menu which appears.

![Locate your Astra profile](./docs/img/astra-profile.png)

Copy and paste your Astra account ID into the `config.yaml` file.

![Locate your Astra account ID](./docs/img/astra-account-info.png)

To get your API token, click **+ Generate API token**. Generate a new API token, then copy and paste the token into the `config.yaml`

When you are done, the `config.yaml` looks like:

```Shell
headers:
  Authorization: Bearer ABCDEFGHI0123456789
uid: 123456789-1234-123456789
astra_project: preview
```

Save and exit the file.

Run the following commands to add the required Python elements:

```Shell
virtualenv toolkit
source toolkit/bin/activate
pip install -r requirements.txt
```

You can now use `./toolkit.py` to invoke the NetApp Astra SDK. For example, list your Astra clusters with the command:

```Shell
./toolkit.py list clusters
```

See [the documentation](./docs) for more info.<|MERGE_RESOLUTION|>--- conflicted
+++ resolved
@@ -1,31 +1,14 @@
-<<<<<<< HEAD
 # NetApp Astra Control Python SDK
 
 The NetApp Astra Control Python SDK is designed to provide guidance for working with the NetApp Astra Control API.
 
 You can use the `astraSDK.py` library out of the box, and as a set of example recommended code and processes, "cookbook" style. The `toolkit.py` script is a helpful sandbox tool for learning how to use the Astra API.
-=======
-# NetApp Astra Control SDK
-
-The NetApp Astra Control SDK is designed to provide guidance for working with the NetApp Astra API.
-
-You can use the `astraSDK.py` script out of the box, and as a set of example recommended code and processes, "cookbook" style. The `toolkit.py` script is a helpful sandbox tool for learning how to use the Astra Control API.
->>>>>>> 479aa950
 
 We don't recommend the use of `toolkit.py` in production, but the code is heavily-documented, so you can see how the parts come together, and use it as a starting point for your own code.
 
 ## Installation
 
-<<<<<<< HEAD
 The NetApp Astra Control Toolkit can be run in a Docker container. This makes it easy for you to launch and use the SDK, because the prepared Docker image has all the dependencies and requirements configured and ready to go.
-=======
-The NetApp Astra Control Toolkit runs in a Docker container. This makes it easy for you to launch and use the Toolkit, because the prepared Docker image has all the dependencies and requirements configured and ready to go.
-
-The Docker container is effectively independent from your desktop computer. This means:
-
-1. You will need to independently authenticate with any relevant services. For example, even if you have authenticated with Google on your desktop computer, you will need to re-authenticate from the Toolkit container in order to use `gcloud` commands.
-2. Anything you do on the Toolkit container will not be saved after you exit Docker. Take notes and save copies of files elsewhere if you want to reference them later.
->>>>>>> 479aa950
 
 ### Prerequisites
 
